--- conflicted
+++ resolved
@@ -174,13 +174,8 @@
       shard: sac.shard,
       beacon_block_root: beacon_block_root,
       epoch_boundary_root: Eth2Digest(), # TODO
-<<<<<<< HEAD
-      latest_crosslink: Crosslink(epoch: state.latest_crosslinks[sac.shard].epoch), # TODO
-      crosslink_data_root: Eth2Digest(), # TODO
-=======
       latest_crosslink: state.latest_crosslinks[sac.shard],
       shard_block_root: Eth2Digest(), # TODO
->>>>>>> 6bcefc0e
       justified_epoch: state.justified_epoch,
       justified_block_root: get_block_root(state, get_epoch_start_slot(state.justified_epoch)),
     )
