--- conflicted
+++ resolved
@@ -8,11 +8,7 @@
 {.used.}
 
 import  options, unittest, sequtils,
-<<<<<<< HEAD
-  ../beacon_chain/[beacon_chain_db, extras, interop, ssz, kvstore, persistent_store],
-=======
   ../beacon_chain/[beacon_chain_db, extras, interop, ssz, state_transition],
->>>>>>> d6f805d0
   ../beacon_chain/spec/[beaconstate, datatypes, digest, crypto],
   eth/db/kvstore,
   # test utilies
@@ -104,39 +100,15 @@
     doAssert toSeq(db.getAncestors(a0r)) == [(a0r, a0)]
     doAssert toSeq(db.getAncestors(a2r)) == [(a2r, a2), (a1r, a1), (a0r, a0)]
 
-<<<<<<< HEAD
-  timedTest "cold storage" & preset():
-    var db = init(BeaconChainDB, kvStore MemoryStoreRef.init())
-=======
   wrappedTimedTest "cold storage" & preset():
     var
       db = init(BeaconChainDB, kvStore MemStoreRef.init())
->>>>>>> d6f805d0
     
     let
       a0 = SignedBeaconBlock(message: BeaconBlock(slot: GENESIS_SLOT + 0))
       a0r = hash_tree_root(a0.message)
       a1 = SignedBeaconBlock(message:
         BeaconBlock(slot: GENESIS_SLOT + 1, parent_root: a0r))
-<<<<<<< HEAD
-      a1r = hash_tree_root(a0.message)
-      a2 = SignedBeaconBlock(message:
-        BeaconBlock(slot: GENESIS_SLOT + 3, parent_root: a1r))
-
-    db.putPersistentBlock(a0)
-    db.putPersistentBlock(a1)
-    db.putPersistentBlock(a2)
-    let blck = db.getBlock(hash_tree_root(a1.message)).get
-    check:
-      blck.message.parent_root == a0r
-    
-    let blck2 = db.getFinalizedBlock(Slot(3)).get
-    check:
-      blck2.message.parent_root == a1r
-    
-  
-  timedTest "sanity check genesis roundtrip" & preset():
-=======
       a1r = hash_tree_root(a1.message)
       a2 = SignedBeaconBlock(message:
         BeaconBlock(slot: GENESIS_SLOT + 3, parent_root: a1r))
@@ -195,7 +167,6 @@
     
 
   wrappedTimedTest "sanity check genesis roundtrip" & preset():
->>>>>>> d6f805d0
     # This is a really dumb way of checking that we can roundtrip a genesis
     # state. We've been bit by this because we've had a bug in the BLS
     # serialization where an all-zero default-initialized bls signature could
