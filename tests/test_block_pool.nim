# beacon_chain
# Copyright (c) 2018-2020 Status Research & Development GmbH
# Licensed and distributed under either of
#   * MIT license (license terms in the root directory or at https://opensource.org/licenses/MIT).
#   * Apache v2 license (license terms in the root directory or at https://www.apache.org/licenses/LICENSE-2.0).
# at your option. This file may not be copied, modified, or distributed except according to those terms.

{.used.}

import
  options, sequtils, unittest,
  ./testutil, ./testblockutil,
  ../beacon_chain/spec/[datatypes, digest, validator],
  ../beacon_chain/[beacon_node_types, block_pool, state_transition, ssz]

suiteReport "BlockRef and helpers" & preset():
  timedTest "isAncestorOf sanity" & preset():
    let
      s0 = BlockRef(slot: Slot(0))
      s1 = BlockRef(slot: Slot(1), parent: s0)
      s2 = BlockRef(slot: Slot(2), parent: s1)

    check:
      s0.isAncestorOf(s0)
      s0.isAncestorOf(s1)
      s0.isAncestorOf(s2)
      s1.isAncestorOf(s1)
      s1.isAncestorOf(s2)

      not s2.isAncestorOf(s0)
      not s2.isAncestorOf(s1)
      not s1.isAncestorOf(s0)

  timedTest "getAncestorAt sanity" & preset():
    let
      s0 = BlockRef(slot: Slot(0))
      s1 = BlockRef(slot: Slot(1), parent: s0)
      s2 = BlockRef(slot: Slot(2), parent: s1)
      s4 = BlockRef(slot: Slot(4), parent: s2)

    check:
      s0.getAncestorAt(Slot(0)) == s0
      s0.getAncestorAt(Slot(1)) == s0

      s1.getAncestorAt(Slot(0)) == s0
      s1.getAncestorAt(Slot(1)) == s1

      s4.getAncestorAt(Slot(0)) == s0
      s4.getAncestorAt(Slot(1)) == s1
      s4.getAncestorAt(Slot(2)) == s2
      s4.getAncestorAt(Slot(3)) == s2
      s4.getAncestorAt(Slot(4)) == s4

suiteReport "BlockSlot and helpers" & preset():
  timedTest "atSlot sanity" & preset():
    let
      s0 = BlockRef(slot: Slot(0))
      s1 = BlockRef(slot: Slot(1), parent: s0)
      s2 = BlockRef(slot: Slot(2), parent: s1)
      s4 = BlockRef(slot: Slot(4), parent: s2)

    check:
      s0.atSlot(Slot(0)).blck == s0
      s0.atSlot(Slot(0)) == s1.atSlot(Slot(0))
      s1.atSlot(Slot(1)).blck == s1

      s4.atSlot(Slot(0)).blck == s0

  timedTest "parent sanity" & preset():
    let
      s0 = BlockRef(slot: Slot(0))
      s00 = BlockSlot(blck: s0, slot: Slot(0))
      s01 = BlockSlot(blck: s0, slot: Slot(1))
      s2 = BlockRef(slot: Slot(2), parent: s0)
      s22 = BlockSlot(blck: s2, slot: Slot(2))
      s24 = BlockSlot(blck: s2, slot: Slot(4))

    check:
      s00.parent == BlockSlot(blck: nil, slot: Slot(0))
      s01.parent == s00
      s22.parent == s01
      s24.parent == BlockSlot(blck: s2, slot: Slot(3))
      s24.parent.parent == s22

suiteReport "Block pool processing" & preset():
  setup:
    var
      db = makeTestDB(SLOTS_PER_EPOCH)
      pool = BlockPool.init(db)
      stateData = newClone(pool.loadTailState())
      cache = get_empty_per_epoch_cache()
      b1 = addTestBlock(stateData.data, pool.tail.root, cache)
      b1Root = hash_tree_root(b1.message)
      b2 = addTestBlock(stateData.data, b1Root, cache)
      b2Root {.used.} = hash_tree_root(b2.message)

  timedTest "getRef returns nil for missing blocks":
    check:
      pool.getRef(default Eth2Digest) == nil

  timedTest "loadTailState gets genesis block on first load" & preset():
    let
      b0 = pool.get(pool.tail.root)

    check:
      b0.isSome()

  timedTest "Simple block add&get" & preset():
    let
      b1Add = pool.add(b1Root, b1)[]
      b1Get = pool.get(b1Root)

    check:
      b1Get.isSome()
      b1Get.get().refs.root == b1Root
      b1Add.root == b1Get.get().refs.root
      pool.heads.len == 1
      pool.heads[0].blck == b1Add

    let
      b2Add = pool.add(b2Root, b2)[]
      b2Get = pool.get(b2Root)

    check:
      b2Get.isSome()
      b2Get.get().refs.root == b2Root
      b2Add.root == b2Get.get().refs.root
      pool.heads.len == 1
      pool.heads[0].blck == b2Add

    # Skip one slot to get a gap
    check:
      process_slots(stateData.data, stateData.data.data.slot + 1)

    let
      b4 = addTestBlock(stateData.data, b2Root, cache)
      b4Root = hash_tree_root(b4.message)
      b4Add = pool.add(b4Root, b4)[]

    check:
      b4Add.parent == b2Add

    pool.updateHead(b4Add)

    var blocks: array[3, BlockRef]

    check:
      pool.getBlockRange(Slot(0), 1, blocks.toOpenArray(0, 0)) == 0
      blocks[0..<1] == [pool.tail]

      pool.getBlockRange(Slot(0), 1, blocks.toOpenArray(0, 1)) == 0
      blocks[0..<2] == [pool.tail, b1Add]

      pool.getBlockRange(Slot(0), 2, blocks.toOpenArray(0, 1)) == 0
      blocks[0..<2] == [pool.tail, b2Add]

      pool.getBlockRange(Slot(0), 3, blocks.toOpenArray(0, 1)) == 1
      blocks[0..<2] == [nil, pool.tail] # block 3 is missing!

      pool.getBlockRange(Slot(2), 2, blocks.toOpenArray(0, 1)) == 0
      blocks[0..<2] == [b2Add, b4Add] # block 3 is missing!

      # empty length
      pool.getBlockRange(Slot(2), 2, blocks.toOpenArray(0, -1)) == 0

      # No blocks in sight
      pool.getBlockRange(Slot(5), 1, blocks.toOpenArray(0, 1)) == 2

      # No blocks in sight either due to gaps
      pool.getBlockRange(Slot(3), 2, blocks.toOpenArray(0, 1)) == 2
      blocks[0..<2] == [BlockRef nil, nil] # block 3 is missing!

  timedTest "Reverse order block add & get" & preset():
    check: pool.add(b2Root, b2).error == MissingParent

    check:
      pool.get(b2Root).isNone() # Unresolved, shouldn't show up
      FetchRecord(root: b1Root, historySlots: 1) in pool.checkMissing()

    check: pool.add(b1Root, b1).isOk

    let
      b1Get = pool.get(b1Root)
      b2Get = pool.get(b2Root)

    check:
      b1Get.isSome()
      b2Get.isSome()

      b1Get.get().refs.children[0] == b2Get.get().refs
      b2Get.get().refs.parent == b1Get.get().refs

    pool.updateHead(b2Get.get().refs)

    # The heads structure should have been updated to contain only the new
    # b2 head
    check:
      pool.heads.mapIt(it.blck) == @[b2Get.get().refs]

    # check that init also reloads block graph
    var
      pool2 = BlockPool.init(db)

    check:
      # ensure we loaded the correct head state
      pool2.head.blck.root == b2Root
      hash_tree_root(pool2.headState.data.data) == b2.message.state_root
      pool2.get(b1Root).isSome()
      pool2.get(b2Root).isSome()
      pool2.heads.len == 1
      pool2.heads[0].blck.root == b2Root

  timedTest "Can add same block twice" & preset():
    let
      b10 = pool.add(b1Root, b1)[]
      b11 = pool.add(b1Root, b1)[]

    check:
      b10 == b11
      not b10.isNil

  timedTest "updateHead updates head and headState" & preset():
    let
      b1Add = pool.add(b1Root, b1)[]

    pool.updateHead(b1Add)

    check:
      pool.head.blck == b1Add
      pool.headState.data.data.slot == b1Add.slot

  timedTest "updateStateData sanity" & preset():
    let
      b1Add = pool.add(b1Root, b1)[]
      b2Add = pool.add(b2Root, b2)[]
      bs1 = BlockSlot(blck: b1Add, slot: b1.message.slot)
      bs1_3 = b1Add.atSlot(3.Slot)
      bs2_3 = b2Add.atSlot(3.Slot)

    var tmpState = newClone(pool.headState)

    # move to specific block
    pool.updateStateData(tmpState[], bs1)

    check:
      tmpState.blck == b1Add
      tmpState.data.data.slot == bs1.slot

    # Skip slots
    pool.updateStateData(tmpState[], bs1_3) # skip slots

    check:
      tmpState.blck == b1Add
      tmpState.data.data.slot == bs1_3.slot

    # Move back slots, but not blocks
    pool.updateStateData(tmpState[], bs1_3.parent())
    check:
      tmpState.blck == b1Add
      tmpState.data.data.slot == bs1_3.parent().slot

    # Move to different block and slot
    pool.updateStateData(tmpState[], bs2_3)
    check:
      tmpState.blck == b2Add
      tmpState.data.data.slot == bs2_3.slot

    # Move back slot and block
    pool.updateStateData(tmpState[], bs1)
    check:
      tmpState.blck == b1Add
      tmpState.data.data.slot == bs1.slot

    # Move back to genesis
    pool.updateStateData(tmpState[], bs1.parent())
    check:
      tmpState.blck == b1Add.parent
      tmpState.data.data.slot == bs1.parent.slot

when const_preset == "minimal":  # These require some minutes in mainnet
  import ../beacon_chain/spec/helpers
  suiteReport "BlockPool finalization tests" & preset():
    setup:
      var
        db = makeTestDB(SLOTS_PER_EPOCH)
        pool = BlockPool.init(db)
        cache = get_empty_per_epoch_cache()

    timedTest "prune heads on finalization" & preset():
      block:
        # Create a fork that will not be taken
        var
          blck = makeTestBlock(pool.headState.data, pool.head.blck.root, cache)
        check: pool.add(hash_tree_root(blck.message), blck).isOk

      for i in 0 ..< (SLOTS_PER_EPOCH * 6):
        if i == 1:
          # There are 2 heads now because of the fork at slot 1
          check:
            pool.tail.children.len == 2
            pool.heads.len == 2
        var
          blck = makeTestBlock(
            pool.headState.data, pool.head.blck.root, cache,
            attestations = makeFullAttestations(
              pool.headState.data.data, pool.head.blck.root,
              pool.headState.data.data.slot, cache, {}))
        let added = pool.add(hash_tree_root(blck.message), blck)[]
        pool.updateHead(added)

      check:
        pool.heads.len() == 1
        pool.head.justified.slot.compute_epoch_at_slot() == 5
        pool.tail.children.len == 1
      
      let
        pool2 = BlockPool.init(db)

      # check that the state reloaded from database resembles what we had before
      check:
        pool2.tail.root == pool.tail.root
        pool2.head.blck.root == pool.head.blck.root
        pool2.finalizedHead.blck.root == pool.finalizedHead.blck.root
        pool2.finalizedHead.slot == pool.finalizedHead.slot
        hash_tree_root(pool2.headState.data.data) ==
          hash_tree_root(pool.headState.data.data)
        hash_tree_root(pool2.justifiedState.data.data) ==
          hash_tree_root(pool.justifiedState.data.data)
<<<<<<< HEAD
      
     
      # Check that we get correct block ranges from both finalized and non-finalized blocks
      proc testBlockRange(root: Eth2Digest, startSlot: Slot, skip: Natural, blocks: var openArray[BlockRef]):bool =
        let startPos =  pool.getBlockRange(pool.head.blck.root, startSlot, skip, blocks)
        for i in startPos ..< blocks.len:
          check:
            blocks[i].slot == startSlot + uint64(skip * (i - startPos))
        true

      var blocks1 : array[7, BlockRef]
      var blocks2 : array[7, BlockRef]
      var blocks3 : array[7, BlockRef]
      check:
        testBlockRange(pool.head.blck.root, Slot(1), Natural(2), blocks1) #all finalized
        testBlockRange(pool.head.blck.root, Slot(26), Natural(2), blocks2) #some finalized some not
        testBlockRange(pool.head.blck.root, Slot(39), Natural(2), blocks3) #none finalized

       
      
=======

    timedTest "init with gaps" & preset():
      var cache = get_empty_per_epoch_cache()
      for i in 0 ..< (SLOTS_PER_EPOCH * 6 - 2):
        var
          blck = makeTestBlock(
            pool.headState.data, pool.head.blck.root, cache,
            attestations = makeFullAttestations(
              pool.headState.data.data, pool.head.blck.root,
              pool.headState.data.data.slot, cache, {}))
        let added = pool.add(hash_tree_root(blck.message), blck)[]
        pool.updateHead(added)

      # Advance past epoch so that the epoch transition is gapped
      check:
        process_slots(
          pool.headState.data, Slot(SLOTS_PER_EPOCH * 6 + 2) )

      var blck = makeTestBlock(
        pool.headState.data, pool.head.blck.root, cache,
        attestations = makeFullAttestations(
          pool.headState.data.data, pool.head.blck.root,
          pool.headState.data.data.slot, cache, {}))

      let added = pool.add(hash_tree_root(blck.message), blck)[]
      pool.updateHead(added)

      let
        pool2 = BlockPool.init(db)

      # check that the state reloaded from database resembles what we had before
      check:
        pool2.tail.root == pool.tail.root
        pool2.head.blck.root == pool.head.blck.root
        pool2.finalizedHead.blck.root == pool.finalizedHead.blck.root
        pool2.finalizedHead.slot == pool.finalizedHead.slot
        hash_tree_root(pool2.headState.data.data) ==
          hash_tree_root(pool.headState.data.data)
        hash_tree_root(pool2.justifiedState.data.data) ==
          hash_tree_root(pool.justifiedState.data.data)
>>>>>>> d6f805d0
<|MERGE_RESOLUTION|>--- conflicted
+++ resolved
@@ -326,28 +326,6 @@
           hash_tree_root(pool.headState.data.data)
         hash_tree_root(pool2.justifiedState.data.data) ==
           hash_tree_root(pool.justifiedState.data.data)
-<<<<<<< HEAD
-      
-     
-      # Check that we get correct block ranges from both finalized and non-finalized blocks
-      proc testBlockRange(root: Eth2Digest, startSlot: Slot, skip: Natural, blocks: var openArray[BlockRef]):bool =
-        let startPos =  pool.getBlockRange(pool.head.blck.root, startSlot, skip, blocks)
-        for i in startPos ..< blocks.len:
-          check:
-            blocks[i].slot == startSlot + uint64(skip * (i - startPos))
-        true
-
-      var blocks1 : array[7, BlockRef]
-      var blocks2 : array[7, BlockRef]
-      var blocks3 : array[7, BlockRef]
-      check:
-        testBlockRange(pool.head.blck.root, Slot(1), Natural(2), blocks1) #all finalized
-        testBlockRange(pool.head.blck.root, Slot(26), Natural(2), blocks2) #some finalized some not
-        testBlockRange(pool.head.blck.root, Slot(39), Natural(2), blocks3) #none finalized
-
-       
-      
-=======
 
     timedTest "init with gaps" & preset():
       var cache = get_empty_per_epoch_cache()
@@ -387,5 +365,4 @@
         hash_tree_root(pool2.headState.data.data) ==
           hash_tree_root(pool.headState.data.data)
         hash_tree_root(pool2.justifiedState.data.data) ==
-          hash_tree_root(pool.justifiedState.data.data)
->>>>>>> d6f805d0
+          hash_tree_root(pool.justifiedState.data.data)