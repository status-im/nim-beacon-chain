--- conflicted
+++ resolved
@@ -214,31 +214,17 @@
       notice "Invalid block"
 
       return err Invalid
-<<<<<<< HEAD
-
-    # Careful, tmpState.data has been updated but not blck - we need to create
-    # the BlockRef first!
-    dag.tmpState.blck = addResolvedBlock(
-      dag, quarantine, dag.tmpState.data, signedBlock, parent,
+
+    # Careful, clearanceState.data has been updated but not blck - we need to
+    # create the BlockRef first!
+    dag.clearanceState.blck = addResolvedBlock(
+      dag, quarantine, dag.clearanceState.data, signedBlock, parent,
       onBlockAdded
     )
 
-    dag.putState(dag.tmpState.data, dag.tmpState.blck)
-
-    return ok dag.tmpState.blck
-=======
-    # Careful, clearanceState.data has been updated but not blck - we need to create
-    # the BlockRef first!
-    dag.clearanceState.blck = addResolvedBlock(
-      dag, quarantine,
-      dag.clearanceState.data.data, signedBlock, parent,
-      callback
-    )
     dag.putState(dag.clearanceState.data, dag.clearanceState.blck)
 
-    callback(dag.clearanceState.blck)
     return ok dag.clearanceState.blck
->>>>>>> 7e0bf7b1
 
   # TODO already checked hash though? main reason to keep this is because
   # the pending dag calls this function back later in a loop, so as long
